--- conflicted
+++ resolved
@@ -2,13 +2,8 @@
   ".": "0.2.9",
   "sns": "0.2.4",
   "accesstypes": "0.4.1",
-<<<<<<< HEAD
   "resourcestore": "0.4.2",
-  "columnset": "0.0.3",
-=======
-  "resourcestore": "0.4.1",
   "columnset": "0.0.4",
->>>>>>> 9557d286
   "patchset": "0.2.0",
   "resourceset": "0.3.2"
 }